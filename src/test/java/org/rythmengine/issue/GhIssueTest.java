--- conflicted
+++ resolved
@@ -271,11 +271,7 @@
         ProcessBuilder pb = new ProcessBuilder(cmdLine.split("[\\s]+"));
         Process p = pb.start();
         Thread.sleep(2000);
-<<<<<<< HEAD
-        //assertFalse(p.isAlive());
-=======
         assertFalse(isProcessAlive(p));
->>>>>>> 99e0f97e
         InputStream is = p.getInputStream();
         String s = IO.readContentAsString(is);
         assertContains(s, "Hello world");
@@ -290,11 +286,7 @@
         ProcessBuilder pb = new ProcessBuilder(cmdLine.split("[\\s]+"));
         Process p = pb.start();
         Thread.sleep(3000);
-<<<<<<< HEAD
-        //assertFalse(p.isAlive());
-=======
         assertFalse(isProcessAlive(p));
->>>>>>> 99e0f97e
         InputStream is = p.getInputStream();
         String s = IO.readContentAsString(is);
         assertContains(s, "Hello world");
