--- conflicted
+++ resolved
@@ -707,11 +707,7 @@
                 String key = tc.getKey().toString();
                 int i = key.indexOf('\n');
                 if (i == -1) i = key.indexOf('\r');
-<<<<<<< HEAD
-                if (i > -1) {
-=======
                 if (i > 0) {
->>>>>>> a11b4a91
                     key = key.substring(0, i - 1) + "...";
                 }
                 if (key.length() > 80) key = key.substring(0, 80) + "...";
